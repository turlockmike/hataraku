{
  "name": "hataraku",
  "version": "0.6.5",
  "description": "An autonomous coding agent for building AI-powered development tools. The name \"Hataraku\" (働く) means \"to work\" in Japanese.",
  "author": {
    "name": "Michael Darmousseh"
  },
  "engines": {
    "node": ">=20.0.0"
  },
  "repository": {
    "type": "git",
    "url": "https://github.com/turlockmike/hataraku"
  },
  "homepage": "https://github.com/turlockmike/hataraku",
  "license": "MIT",
  "keywords": [
    "cli",
    "hataraku",
    "claude",
    "dev",
    "mcp",
    "openrouter",
    "coding",
    "agent",
    "autonomous",
    "ai",
    "sdk"
  ],
  "main": "./dist/cjs/core/index.js",
  "module": "./dist/esm/core/index.js",
  "types": "./dist/types/core/index.d.ts",
  "exports": {
    ".": {
      "types": "./dist/types/core/index.d.ts",
      "import": "./dist/esm/core/index.js",
      "require": "./dist/cjs/core/index.js"
    }
  },
  "bin": {
    "hataraku": "./dist/cli.cjs"
  },
  "files": [
    "dist",
    "README.md",
    "LICENSE",
    "src/audio"
  ],
  "scripts": {
    "build:clean": "rm -rf dist",
    "build:cjs": "tsc -p tsconfig.cjs.json",
    "build:esm": "tsc -p tsconfig.esm.json",
    "build:audio": "mkdir -p dist/audio && cp -r src/audio/* dist/audio/",
    "build": "npm run build:clean && npm run build:cjs && npm run build:esm && npm run build:cli && npm run build:audio",
    "build:cli": "node esbuild.js --cli --production",
    "cli": "tsx src/cli.ts",
    "cli:prod": "node dist/cli.cjs",
    "dev": "OPENROUTER_API_KEY=$(grep OPENROUTER_API_KEY .env | cut -d '=' -f2) tsx src/cli.ts",
    "example": "tsx examples/run.ts",
    "typecheck": "npm run typecheck:esm && npm run typecheck:cjs && npm run typecheck:examples",
    "changeset": "changeset",
    "version-packages": "changeset version",
    "typecheck:examples": "tsc -p examples/tsconfig.json --noEmit",
    "typecheck:esm": "tsc -p tsconfig.esm.json --noEmit",
    "typecheck:cjs": "tsc -p tsconfig.cjs.json --noEmit",
    "clean": "rm -rf dist",
    "lint": "eslint src --ext ts",
    "prepare": "husky",
    "release": "changeset publish",
    "test": "jest",
    "prepublishOnly": "npm run clean && npm run build"
  },
  "publishConfig": {
    "access": "public"
  },
  "devDependencies": {
<<<<<<< HEAD
    "@aws-sdk/credential-providers": "3.758.0",
    "@ai-sdk/amazon-bedrock": "2.1.1",
    "@ai-sdk/anthropic": "1.1.15",
    "@ai-sdk/google-vertex": "2.1.24",
    "@ai-sdk/openai": "1.2.2",
    "@openrouter/ai-sdk-provider": "0.4.3",
=======
    "@ai-sdk/amazon-bedrock": "2.0.5",
    "@ai-sdk/anthropic": "1.1.13",
    "@ai-sdk/google-vertex": "2.1.22",
    "@ai-sdk/openai": "1.2.0",
    "@aws-sdk/credential-providers": "3.758.0",
>>>>>>> 6338761d
    "@changesets/cli": "^2.27.12",
    "@changesets/types": "^6.0.0",
    "@openrouter/ai-sdk-provider": "0.4.3",
    "@types/diff": "^5.2.1",
    "@types/express": "^5.0.0",
    "@types/jest": "^29.5.14",
    "@types/mocha": "^10.0.7",
    "@types/node": "^20.17.13",
    "@types/pdf-parse": "^1.1.4",
    "@types/sound-play": "^1.1.3",
    "@types/turndown": "^5.0.5",
    "@typescript-eslint/eslint-plugin": "^7.14.1",
    "@typescript-eslint/parser": "^7.11.0",
    "esbuild": "^0.25.0",
    "eslint": "^8.57.0",
    "eslint-plugin-filenames": "^1.3.2",
    "husky": "^9.1.7",
    "jest": "^29.7.0",
    "lint-staged": "^15.2.11",
    "ts-jest": "^29.2.5",
    "tsx": "^4.19.3",
    "typescript": "^5.4.5"
  },
  "dependencies": {
    "@aws-sdk/client-bedrock-agent-runtime": "^3.758.0",
    "@inquirer/prompts": "^3.3.0",
    "@modelcontextprotocol/sdk": "1.7.0",
    "ai": "4.1.54",
    "chalk": "^4.1.2",
    "commander": "^13.1.0",
    "diff": "^5.2.0",
    "dotenv": "^16.4.7",
    "express": "^4.21.2",
    "fast-glob": "^3.3.2",
    "fastest-levenshtein": "~1.0.16",
    "isbinaryfile": "^5.0.2",
    "mammoth": "^1.8.0",
    "os-name": "^6.0.0",
    "pdf-parse": "^1.1.1",
    "sound-play": "^1.1.0",
    "tree-sitter-wasms": "^0.1.11",
    "web-tree-sitter": "^0.22.6",
    "zod": "3.24.2",
    "zod-to-json-schema": "3.24.3"
  },
  "optionalDependencies": {
    "@ai-sdk/amazon-bedrock": "2.0.5",
    "@ai-sdk/anthropic": "1.1.13",
    "@ai-sdk/google-vertex": "2.1.22",
    "@ai-sdk/openai": "1.2.0",
    "@aws-sdk/client-bedrock-agent-runtime": "^3.758.0",
    "@aws-sdk/credential-providers": "3.758.0",
    "@openrouter/ai-sdk-provider": "0.4.3"
  },
  "overrides": {
    "minimist": "^1.2.8",
    "minimatch": "^3.1.2"
  },
  "lint-staged": {
    "src/**/*.{ts,tsx}": [
      "npx eslint -c .eslintrc.json"
    ]
  }
}<|MERGE_RESOLUTION|>--- conflicted
+++ resolved
@@ -74,20 +74,11 @@
     "access": "public"
   },
   "devDependencies": {
-<<<<<<< HEAD
-    "@aws-sdk/credential-providers": "3.758.0",
     "@ai-sdk/amazon-bedrock": "2.1.1",
     "@ai-sdk/anthropic": "1.1.15",
     "@ai-sdk/google-vertex": "2.1.24",
     "@ai-sdk/openai": "1.2.2",
-    "@openrouter/ai-sdk-provider": "0.4.3",
-=======
-    "@ai-sdk/amazon-bedrock": "2.0.5",
-    "@ai-sdk/anthropic": "1.1.13",
-    "@ai-sdk/google-vertex": "2.1.22",
-    "@ai-sdk/openai": "1.2.0",
     "@aws-sdk/credential-providers": "3.758.0",
->>>>>>> 6338761d
     "@changesets/cli": "^2.27.12",
     "@changesets/types": "^6.0.0",
     "@openrouter/ai-sdk-provider": "0.4.3",
