--- conflicted
+++ resolved
@@ -12,11 +12,8 @@
 import { ConfigLoader, CliOptions } from '../config/config-loader';
 import { ProfileManager } from '../config/ProfileManager';
 import { createOpenRouter } from '@openrouter/ai-sdk-provider';
-<<<<<<< HEAD
-import { LanguageModelV1 } from 'ai';
+import { LanguageModelV1, CreateMessage } from 'ai';
 import { Thread } from '../core/thread/thread';
-=======
-import { LanguageModelV1, CreateMessage } from 'ai';
 
 /**
  * Convert a model name to an AWS Bedrock model ARN
@@ -51,7 +48,6 @@
   return `arn:aws:bedrock:${region}::foundation-model/anthropic.${modelName}:0`;
 }
 
->>>>>>> 6338761d
 /**
  * Process streams from agent responses
  */
