--- conflicted
+++ resolved
@@ -133,15 +133,11 @@
 		openRouterModels,
 		mcpServers,
 		filePaths,
-<<<<<<< HEAD
 		soundVolume: state.soundVolume,
-		setApiConfiguration: (value) => setState((prevState) => ({ ...prevState, apiConfiguration: value })),
-=======
 		setApiConfiguration: (value) => setState((prevState) => ({
 			...prevState,
 			apiConfiguration: value
 		})),
->>>>>>> 47568336
 		setCustomInstructions: (value) => setState((prevState) => ({ ...prevState, customInstructions: value })),
 		setAlwaysAllowReadOnly: (value) => setState((prevState) => ({ ...prevState, alwaysAllowReadOnly: value })),
 		setAlwaysAllowWrite: (value) => setState((prevState) => ({ ...prevState, alwaysAllowWrite: value })),
